#|
TODO:
* local variable identification pass
- varargs and keywords
- apply, splat
- type builder like maketype(...)
- more builtin functions (shifts, bitwise ops, conversions, primitive i/o)
- quote, expr, and symbol types, user-level macros
- modules
- more type checks
- try/catch
|#

(define julia-globals (make-table))

; --- tuples ---

; note: every julia value is represented as a vector whose first
;       element is the type of the value

(define (julia-tuple . args) (apply vector 'tuple args))

(define (tuple->list t) (cdr (vector->list t)))
(define (list->tuple l) (apply julia-tuple l))
(define (tuples->alist t)
  (map tuple->list (tuple->list t)))
(define (alist->tuples l)
  (list->tuple (map list->tuple l)))

(define (tuple-append t1 t2)
  (list->tuple (append (tuple->list t1)
		       (tuple->list t2))))

(define (tuple-ref t i) (vector-ref t (+ i 1)))
(define (tuple-length t) (- (vector-length t) 1))

(define (tuple? x) (and (vector? x)
			(or (eq? (vector-ref x 0) 'tuple)
<<<<<<< HEAD
			    (eq? (type-name (type-of x)) 'tuple))))
=======
			    (tuple? (vector-ref x 0)))))
>>>>>>> 87bebe39

; --- singleton null value ---

(define julia-null (julia-tuple))

; --- type objects, reflection ---

(define (put-type name t) (table-set! julia-globals name t))
(define (get-type name)
  (let ((t (table-ref julia-globals name #f)))
    (and (type? t) t)))

; in any-type and Type-type we take pains to avoid circular references
; because gambit can't deal with them well, so there are symbols where
; type objects should go.
(define any-type (vector 'Type 'Any 'Any julia-null julia-null #t))

(define Type-type (vector 'Type 'Type any-type julia-null
			  (julia-tuple
			   (julia-tuple 'name 'Symbol)
			   (julia-tuple 'super 'Type)
			   (julia-tuple 'parameters 'Tuple)
			   (julia-tuple 'fields 'Tuple)
			   (julia-tuple 'abstract 'Boolean))
			  #f))

(define (make-type name super params fields)
  (vector Type-type name super params fields #f))

(define (make-abstract-type name super params fields)
  (vector Type-type name super params fields #t))

(define (type-name t) (if (tuple? t) 'Tuple (vector-ref t 1)))
(define (type-super t)
  (if (eq? t any-type)
      any-type
      (if (tuple? t)
	  tuple-type
	  (vector-ref t 2))))
(define (type-params t) (if (tuple? t) t (vector-ref t 3)))
(define (type-params-list t)
  (tuple->list (type-params t)))
(define (type-fields t) (if (tuple? t) julia-null (vector-ref t 4)))

(define (make-tuple-type typelist) (list->tuple typelist))

(define (j-closure? x) (and (vector? x)
			    (eq? (vector-ref x 0) 'closure)))

(define (generic-function? x) (and (vector? x)
				   (eq? (vector-ref x 0) 'generic-function)))

; get the type of a value
(define (type-of v)
  (cond ((eq? v Type-type)
	 Type-type)
	((eq? v any-type)
	 Type-type)
	((eq? v julia-null)
	 julia-null) ; again to avoid circular references
	; for now, allow scheme symbols to act as julia symbols
	((symbol? v)
	 symbol-type)
<<<<<<< HEAD
	((string? v)  ; temporary
=======
	((string? v)
	 any-type)
	((generic-function? v)
	 any-type)
	((j-closure? v)
>>>>>>> 87bebe39
	 any-type)
	((eq? (vector-ref v 0) 'tuple)
	 (let ((tt (make-tuple-type (map type-of (tuple->list v)))))
	   (vector-set! v 0 tt)
	   tt))
	(else
	 (vector-ref v 0))))

(define (type? v) (and (vector? v) (or (tuple? v)
				       (eq? (type-of v) Type-type))))

; --- define primitive types ---

(define tuple-type (make-abstract-type 'Tuple any-type julia-null julia-null))
(put-type 'Tuple tuple-type)

(define sequence-type (make-abstract-type '... any-type (julia-tuple 'T)
					  julia-null))
(put-type '... sequence-type)

(define empty-tuple-type
  (make-type 'Tuple tuple-type julia-null julia-null))

(define bottom-type (make-abstract-type 'Bottom '* julia-null julia-null))
(put-type 'Bottom bottom-type)

(define Tensor-type (make-abstract-type 'Tensor any-type
					(julia-tuple 'T 'n)
					julia-null))
(put-type 'Tensor Tensor-type)

; --- type functions ---

(define (instantiate-type type params)
  (define (copy-type type super params fields)
    (if (tuple? type)
	params
	(if (vector-ref type 5)
	    (make-abstract-type (type-name type)
				super
				params fields)
	    (make-type (type-name type)
		       super
		       params fields))))
  
  ; create parameter list for the instantiated type
  ; tp - parameters of the incoming type
  ; sp - type template arguments ('params' argument)
  ; this fills in values from sp into slots in tp that are currently
  ; open (i.e. are symbols). concrete types already in tp are left
  ; in place. this allows partial specialization, for example:
  ; type foo(x,y,z,t) end
  ; typealias bar foo(int,y,int,t)
  ; bar(double,double)  fills in remaining y and t parameters
  (define (new-params-list tp sp)
    (define (normalize x)
      (if (and (vector? x) (eq? (type-name (type-of x)) 'Int32))
	  (j-unbox x)
	  x))
    (cond ((null? tp)
	   (if (null? sp) tp
	       (error "Too many parameters for type" (type-name type))))
	  ((symbol? (car tp))
	   (if (null? sp)
	       (error "Too few parameters for type" (type-name type)))
	   (cons (normalize (car sp))
		 (new-params-list (cdr tp) (cdr sp))))
	  (else
	   (new-params-list (cdr tp) sp))))
  
  (let* ((tp  (type-params-list type))
	 (ts  (filter symbol? tp)))
    (cond ((null? params)
	   type)
	  (else
	   (let* ((flds (tuples->alist (type-fields type)))
		  (env  (map cons ts params))
		  ; the following function fills in type parameters
		  ; for field types and our super type, by supplying
		  ; values that correspond to parameters with the same
		  ; names as ours.
		  (instantiate-inner-type
		   (lambda (t)
		     (instantiate-type
		      t
		      (map (lambda (p)
			     (let ((u (assq p env)))
			       (if u (cdr u) p)))
			   (filter symbol?
				   (type-params-list t)))))))
	     (copy-type type
			(instantiate-inner-type (type-super type))
		      
			(list->tuple (new-params-list tp params))
		      
			(let ((fnames (map car flds))
			      (ftypes (map cadr flds)))
			  ; replace type parameters with their values
			  ; in the types of all fields
			  (let ((mapped-ftypes
				 (map instantiate-inner-type
				      ftypes)))
			    (alist->tuples
			     (map list fnames mapped-ftypes))))))))))

(define (type-generic? t)
  (and (type? t)
       (any symbol? (type-params-list t))))

(define (type-abstract? t)
  (or (vector-ref t 5)
      (type-generic? t)))

(define (sequence-type? t)
  (and (type? t)
       (eq? (type-name t) '...)))

(define (type-param0 t)
  (tuple-ref (type-params t) 0))

(define (type-equal? a b)
  (and (subtype? a b)
       (subtype? b a)))

; tells whether child is assignable to parent
; returns #t, #f, or an assoc list witness showing the assignment of
; type parameters that makes the relation hold
(define (subtype? child parent)
  (cond ; see if the answer is obvious
        ((eq? child parent)       #t)
	((eq? parent any-type)    #t)
	((eq? child any-type)     #f)
	((eq? child bottom-type)  #t)
	((eq? parent bottom-type) #f)

	((eq? parent tuple-type)  (tuple? child))

	; see if the child is an instantiation of the parent
	((eq? parent (get-type (type-name child)))
	 (map cons (type-params-list parent) (type-params-list child)))

	; recursively handle union types
	((eq? (type-name child) 'Union)
	 (every (lambda (t) (subtype? t parent))
		(type-params-list child)))
	((eq? (type-name parent) 'Union)
	 (any   (lambda (t) (subtype? child t))
	        (type-params-list parent)))

	; handle tuple types, or any sibling instantiations of the same
	; generic type. parameters must be consistent.
        ; examples:
        ; (a, a)  subtype  (b, c)  YES
	; (a, b)  subtype  (c, c)  NO
        ; (int8, int8)  subtype  (integer, integer)  YES
        ; (a, a)  subtype  (int8, int8)  NO
	((eq? (type-name child)
	      (type-name parent))
	 (let loop ((cp (type-params-list child))  ; child parameters
		    (pp (type-params-list parent)) ; parent parameters
		    (env '()))
	   (let ((seq (and (pair? pp) (sequence-type? (car pp)))))
	     (cond
	      ((null? cp) (if (or (null? pp)
				  seq)
			      (if (null? env) #t env)
			      #f))
	      ((null? pp) #f)
	      (else
	       (let ((cp0 (if (sequence-type? (car cp))
			      (type-param0 (car cp))
			      (car cp)))
		     (pp0 (if seq
			      (type-param0 (car pp))
			      (car pp)))
		     (crest (if (sequence-type? (car cp))
				cp
				(cdr cp)))
		     (prest (if seq
				pp
				(cdr pp))))
		 (let ((continue
			(lambda (env)
			  (if (and seq
				   (sequence-type? (car cp)))
			      ; both ended up on sequence types, and
			      ; parameter matched. stop with "yes" now,
			      ; otherwise we'd start looping forever
			      env
			      (loop crest prest env)))))
		   (cond ((symbol? pp0)
			  (let ((u (assq pp0 env)))
			    (if u
				(and (or (eq? (cdr u) cp0)
					 (and (not (symbol? cp0))
					      (type-equal? cp0 (cdr u))))
				     env)
				(continue (cons (cons pp0 cp0) env)))))
			 ((symbol? cp0) #f)
			 ((or (number? cp0)
			      (number? pp0))
			  (if (eqv? cp0 pp0)
			      (continue env)
			      #f))
			 ((subtype? cp0 pp0) =>
			  (lambda (w)
			    (continue (if (pair? w)
					  (append w env)
					  env))))
			 (else #f)))))))))
	   
	; otherwise walk up the type hierarchy
	(else (subtype? (type-super child) parent))))

; --- define some key builtin types ---

(define scalar-type (make-abstract-type
		     'Scalar
		     (instantiate-type Tensor-type
				       (list bottom-type 0))
		     julia-null julia-null))
(put-type 'Scalar scalar-type)

(define real-type (make-abstract-type 'Real scalar-type julia-null julia-null))
(put-type 'Real real-type)
(define int-type (make-abstract-type 'Int real-type julia-null julia-null))
(put-type 'Int int-type)

(define boolean-type (make-type 'Boolean scalar-type julia-null julia-null))
(define int8-type (make-type 'Int8 int-type julia-null julia-null))
(define uint8-type (make-type 'Uint8 int-type julia-null julia-null))
(define int16-type (make-type 'Int16 int-type julia-null julia-null))
(define uint16-type (make-type 'Uint16 int-type julia-null julia-null))
(define int32-type (make-type 'Int32 int-type julia-null julia-null))
(define uint32-type (make-type 'Uint32 int-type julia-null julia-null))
(define int64-type (make-type 'Int64 int-type julia-null julia-null))
(define uint64-type (make-type 'Uint64 int-type julia-null julia-null))
(define size-type (make-type 'Size int-type julia-null julia-null))
(define float-type (make-type 'Float real-type julia-null julia-null))
(define double-type (make-type 'Double real-type julia-null julia-null))

(define symbol-type (make-type 'Symbol any-type julia-null julia-null))
(define buffer-type (make-type 'Buffer any-type (julia-tuple 'T)
			       (julia-tuple
				(julia-tuple 'length size-type))))

(put-type 'Any any-type)
(put-type 'Boolean boolean-type)
(put-type 'Int8 int8-type)
(put-type 'Uint8 uint8-type)
(put-type 'Int16 int16-type)
(put-type 'Uint16 uint16-type)
(put-type 'Int32 int32-type)
(put-type 'Uint32 uint32-type)
(put-type 'Int64 int64-type)
(put-type 'Uint64 uint64-type)
(put-type 'Float float-type)
(put-type 'Double double-type)
(put-type 'Size size-type)
(put-type 'Type Type-type)

(put-type 'Symbol symbol-type)
(put-type 'Buffer buffer-type)

; --- singleton true and false values ---

(define julia-true (vector boolean-type 1))
(define julia-false (vector boolean-type 0))

; --- processing type-related syntax ---

(define (type-ex-name t)
  (cond ((not (pair? t)) t)
	((eq? (car t) 'tuple) 'tuple)
	((eq? (car t) '...)   '...)
	((eq? (car t) 'ref) (cadr t))
	((and (eq? (car t) 'call)
	      (eq? (cadr t) 'ref))
	 (caddr t))
	(else (error "Invalid type expression" t))))
(define (type-ex-params t)
  (cond ((not (pair? t)) '())
	((eq? (car t) 'tuple) (cdr t))
	((eq? (car t) '...)   (cdr t))
	((eq? (car t) 'ref)   (cddr t))
	((and (eq? (car t) 'call)
	      (eq? (cadr t) 'ref))
	 (cdddr t))
	(else (error "Invalid type expression" t))))

; handles form (typename name . params), giving a type object
(define (resolve-type name params . nested?)
  (define (resolve-params p)
    (map (lambda (t)
	   (resolve-type (type-ex-name t)
			 (type-ex-params t) #t))
	 p))
  (cond ((eq? name 'tuple)
	 (list->tuple (resolve-params params)))
	((eq? name 'Union)
	 (make-abstract-type name any-type
			     (list->tuple (resolve-params params))
			     julia-null))
	((get-type name) => (lambda (x)
			      (instantiate-type
			       x
			       (resolve-params params))))
	((pair? nested?) name)
	(else
	 (error "Unknown type" name))))

(define (resolve-type-ex e)
  (resolve-type (type-ex-name e)
		(type-ex-params e)))

; look for type < supertype
(define (type-def signature fields)
  (let ((parented?  (and (pair? signature) (eq? (car signature) 'call)
			 (pair? (cdr signature)) (eq? (cadr signature) '<))))
    (let ((sig (if parented?
		   (caddr signature)
		   signature))
	  (super (if parented?
		     (resolve-type-ex (cadddr signature))
		     any-type)))
      (type-def- sig fields super))))

(define (type-def- signature fields super)
  (let ((tname (type-ex-name signature))
	(tpara (type-ex-params signature))
	; fields looks like (block (: n t) (: n t) ...)
	(fnames (map cadr (cdr fields)))
	(ftypes (map (lambda (fld)
		       (resolve-type-ex (caddr fld)))
		     (cdr fields))))
    (let ((T
	   (make-type tname super (list->tuple tpara)
		      ; TODO: check for duplicate fields
		      (tuple-append
		       (type-fields super)
		       (alist->tuples
			(map list fnames ftypes))))))
      (put-type tname T)
      T)))

(define (type-alias name type)
  (if (not (symbol? name))
      (error "typealias: type name must be a symbol"))
  (put-type name (resolve-type-ex type)))

; --- function objects ---

(define (make-closure formals body env)
  (vector 'closure formals body env))

(define (make-generic-function name)
  (vector 'generic-function '() name))

(define (best-method gf argtype)
  (let loop ((m (vector-ref gf 1)))
    (if (null? m)
	#f
	(if (subtype? argtype (caar m))
	    (car m)
	    (loop (cdr m))))))

(define (cons-in-order item lst key <)
  (if (null? lst)
      (list item)
      (if (< (key item) (key (car lst)))
	  (cons item lst)
	  (cons (car lst) (cons-in-order item (cdr lst) key <)))))

(define (add-method gf argtype m)
  (let ((matches (filter (lambda (x)
			   (type-equal? (car x) argtype))
			 (vector-ref gf 1))))
    (if (null? matches)
	(vector-set! gf 1
		     (cons-in-order (cons argtype m) (vector-ref gf 1)
				    car subtype?))
	(if (null? (cdr matches))
	  ; overwrite existing exactly matching method
	  (begin (set-car! (car matches) argtype)
		 (set-cdr! (car matches) m))
	  (error "Function had multiple methods with the same type"))))
  #t)

; --- builtin functions ---

(define (field-offset obj fld)
  (let ((fl (type-fields (type-of obj))))
    (let loop ((i 0)
	       (L (tuple-length fl)))
      (if (< i L)
	  (if (eq? fld (tuple-ref (tuple-ref fl i) 0))
	      (+ i 1)
	      (loop (+ i 1) L))
	  (error "Type" (type-name (type-of obj)) "has no field" fld)))))

(define (to-symbol x)
  (if (symbol? x) x
      (if (not (eq? (type-of x) symbol-type))
	  (error "Expected symbol")
	  (vector-ref x 1))))

(define (j-get-field obj fld)
  (vector-ref obj (field-offset obj (to-symbol fld))))

(define (j-set-field obj fld v)
  ; TODO: type check
  (vector-set! obj (field-offset obj (to-symbol fld)) v))

(define (j-tupleref v i) (if (eq? i 0) (raise e) (vector-ref v i)))

(define (j-buffer-length v) (j-unbox (j-get-field v 'length)))

(define (buffer-data v) (vector-ref v 2))

(define (j-buffer-ref v i)
  (vector-ref (buffer-data v) (- i 1)))

(define (j-buffer-set v i rhs)
  ; TODO: type check/convert
  (vector-set! (buffer-data v) (- i 1) (j-unbox rhs)))

(define (j-not x) (if (eq? x julia-false) julia-true julia-false))

(define (j-new type args)
  (if (type-abstract? type)
      (error "Cannot instantiate abstract type" (type-name type)))
  (let* ((tn (type-name type))
	 (L (if (eq? tn 'Tuple)
		(length args)
		(if (eq? tn 'Buffer)
		    3
		    (tuple-length (type-fields type)))))
	 (v (make-vector (+ 1 L))))
    (vector-set! v 0 type)
    (if (eq? tn 'Buffer)
	(begin (j-set-field v 'length (car args))
	       (vector-set! v 2 (make-vector (j-unbox (car args)) 0))
	       v)
	(let loop ((i 0)
		   (args args))
	  (if (< i L)
	      (if (null? args)
		  (error "Too few arguments to type constructor" tn)
		  (begin (vector-set! v (+ 1 i) (car args))
			 (loop (+ i 1) (cdr args))))
	      (if (pair? args)
		  (error "Too many arguments to type constructor" tn)
		  v))))))

(define (j-typeof x) (type-of x))

(define (j-is x y) (eq? x y))

(define (make-builtin name impl)
  (table-set! julia-globals name impl))

(define (j-box type v) (vector type v))
(define (j-unbox v) (vector-ref v 1))

(make-builtin 'getfield j-get-field)
(make-builtin 'setfield j-set-field)
(make-builtin 'bufferref j-buffer-ref)
(make-builtin 'tupleref j-tupleref)
(make-builtin 'tuplelen tuple-length)
(make-builtin 'bufferset j-buffer-set)
(make-builtin 'not j-not)
(make-builtin 'typeof j-typeof)
(make-builtin 'is j-is)
(make-builtin 'tuple julia-tuple)
(make-builtin 'box j-box)
(make-builtin 'unbox j-unbox)
(make-builtin 'istype (lambda (x y) (if (subtype? (type-of x) y)
					julia-true julia-false)))
(make-builtin 'instantiate_type (lambda (t p)
				  (instantiate-type t (tuple->list p))))
(make-builtin 'new (lambda (t . args) (j-new t args)))

(make-builtin 'add_int32 +)
(make-builtin 'add_double +)
(make-builtin 'sub_int32 -)
(make-builtin 'sub_double -)
(make-builtin 'neg_int32 -)
(make-builtin 'neg_double -)
(make-builtin 'mul_int32 *)
(make-builtin 'mul_double *)
(define (div-int32 x y)
  (let ((q (/ x y)))
    (if (< q 0)
	(ceiling q)
	(floor q))))
(make-builtin 'div_int32 div-int32)
(make-builtin 'mod_int32 (lambda (x y)
			   (- x (* (div-int32 x y) y))))
(make-builtin 'div_double (lambda (x y) (exact->inexact (/ x y))))
(make-builtin 'eq_int32 (lambda (x y) (if (= x y)
					  julia-true
					  julia-false)))
(make-builtin 'eq_double (lambda (x y) (if (= x y)
					  julia-true
					  julia-false)))
(make-builtin 'lt_int32 (lambda (x y) (if (< x y)
					  julia-true
					  julia-false)))
(make-builtin 'lt_double (lambda (x y) (if (< x y)
					   julia-true
					   julia-false)))
(make-builtin 'ne_int32 (lambda (x y) (if (not (= x y))
					  julia-true
					  julia-false)))
(make-builtin 'ne_double (lambda (x y) (if (and (= x x)
						(= y y)
						(not (= x y)))
					   julia-true
					   julia-false)))
(make-builtin 'isnan (lambda (x) (if (not (= x x))
				     julia-true
				     julia-false)))
(make-builtin 'isinf (lambda (x) (if (or (equal? x +inf.0)
					 (equal? x -inf.0))
				     julia-true
				     julia-false)))


; --- evaluator ---

(define (scm->julia x)
  (if (symbol? x)
      (vector symbol-type x)
      x))

(define (eval-sym s env)
  (let ((a (assq s env)))
    (if a (cdr a)
	(or (table-ref julia-globals s #f)
	    (error "Undefined variable" s)))))

(define (j-bound? s env)
  (or (assq s env) (table-ref julia-globals s #f)))

(define (j-eval e env)
  (cond ((number? e)
	 (if (integer? e)
	     (j-box int32-type e)
	     (j-box double-type e)))
	((eq? e 'false) julia-false)
	((eq? e 'true) julia-true)
	((symbol? e)
	 (eval-sym e env))
	((string? e)
	 e)
	((not (pair? e))
	 (error "I don't know how to handle" e))
	(else
	 (case (car e)
	   ((quote)   (scm->julia (cadr e)))
	   ((if)      (let ((c (j-eval (cadr e) env)))
			(if (not (eq? c julia-false))
			    (j-eval (caddr e) env)
			    (if (pair? (cdddr e))
				(j-eval (cadddr e) env)
				julia-false))))
	   ((_while)   (let loop ()
			 (if (not (eq? (j-eval (cadr e) env) julia-false))
			     (begin (j-eval (caddr e) env)
				    (loop)))
			 julia-null))
	   ((return)  (raise `(julia-return . ,(if (pair? (cdr e))
						   (j-eval (cadr e) env)
						   julia-null))))
	   ((&&)      (let loop ((clauses (cdr e)))
			(cond ((null? clauses) julia-true)
			      ((null? (cdr clauses)) (j-eval (car clauses) env))
			      ((not (eq? (j-eval (car clauses) env)
					 julia-false))
			       (loop (cdr clauses)))
			      (else julia-false))))
	   ((|\|\||)  (let loop ((clauses (cdr e)))
			(cond ((null? clauses) julia-false)
			      ((null? (cdr clauses)) (j-eval (car clauses) env))
			      (else (let ((v (j-eval (car clauses) env)))
				      (if (eq? v julia-false)
					  (loop (cdr clauses))
					  v))))))
	   ((block)   (let loop ((v julia-null)
				 (x (cdr e)))
			(if (null? x)
			    v
			    (if (null? (cdr x))
				(j-eval (car x) env)
				(loop (j-eval (car x) env) (cdr x))))))
	   ((break-block)  (let ((bname (cadr e)))
			     (with-exception-catcher
			      (lambda (e)
				(if (and (pair? e)
					 (eq? (car e) bname))
				    julia-null
				    (raise e)))
			      (lambda ()
				(j-eval (caddr e) env)))))
	   ((scope-block)
	    (let loop ((v julia-null)
		       (x (cdr e)))
	      (if (null? x)
		  v
		  (cond ((null? (cdr x))
			 (j-eval (car x) env))
			((and (pair? (car x))
			      (eq? (caar x) 'local))
			 (set! env (cons (cons (cadr (car x)) julia-null) env))
			 (loop v (cdr x)))
			(else
			 (loop (j-eval (car x) env) (cdr x)))))))

	   ((break)  (raise (cdr e)))
	   ((time)   (time (j-eval (cadr e) env)))

	   ((type)
	    (type-def (cadr e) (caddr e)))
	   ((typealias)
	    (type-alias (cadr e) (caddr e)))
	   ((tuple)
	    (if (null? (cdr e)) julia-null
		(apply julia-tuple (map (lambda (x) (j-eval x env))
					(cdr e)))))
	   ((lambda)
	    (make-closure (cadr e) (caddr e) env))
	   ((addmethod)
	    (let* ((name (cadr e))
		   (gf (if (j-bound? name env)
			   (eval-sym name env)
			   (make-generic-function name))))
	      (if (not (generic-function? gf))
		  (error "Variable" name "does not name a function")
		  (add-method gf
			      (make-tuple-type
			       (map resolve-type-ex (caddr e)))
			      (j-eval (cadddr e) env)))
	      gf))

	   ((local)  julia-null)
	   ((=)
	    (if (not (symbol? (cadr e)))
		(error "Invalid lvalue in ="))
	    (let ((v (j-eval (caddr e) env))
		  (a (assq (cadr e) env)))
	      (if a (set-cdr! a v)
		  (table-set! julia-globals (cadr e) v))
	      v))

	   ((call)
	    (let ((f (j-eval (cadr e) env))
		  (args (map (lambda (x) (j-eval x env))
			     (cddr e))))
	      (cond ((procedure? f)  (apply f args))
		    ((and (vector? f)
			  (eq? (vector-ref f 0) 'closure))
		     (j-apply-closure f args))
		    (else
		     ;(assert (generic-function? f))
		     (j-apply-generic f args)))))
	   (else
	    (error "Unhandled tree type" (car e)))))))

; create an environment with actual args bound to formal args
(define (bind-args names args cloenv)
  (if (null? names)
      cloenv
      (let ((formal (car names)))
	(let ((bind
	       (if (and (pair? formal) (eq? (car formal) '...))
		   (cons (cadr formal)
			 (apply julia-tuple args))
		   (cons formal
			 (car args)))))
	  (cons bind
		(bind-args (cdr names) (cdr args) cloenv))))))

(define (j-apply-closure f args)
  (with-exception-catcher
   (lambda (e)
     (if (and (pair? e)
	      (eq? (car e) 'julia-return))
	 (cdr e)
	 (raise e)))
   (lambda ()
     (j-eval (vector-ref f 2)
	     (bind-args (vector-ref f 1) args (vector-ref f 3))))))

(define (j-apply-generic gf args)
  (let* ((argtype (make-tuple-type (map type-of args)))
	 (meth  (best-method gf argtype)))
    (if (not meth)
	(error "No method for function" (vector-ref gf 2)
	       "matching types" (map type-name (type-params-list argtype)))
	(j-apply-closure (cdr meth) args))))

(define (j-toplevel-eval e)
  (j-eval (julia-expand e) '()))

; --- load ---

(define (j-load fname)
  (for-each j-toplevel-eval (julia-parse-file fname)))

(make-builtin 'load j-load)

; --- print and repl ---

(define (print-tuple x)
  (display "(")
  (let loop ((L (tuple-length x))
	     (i 0))
    (if (< i L)
	(begin (julia-print (tuple-ref x i))
	       (if (< i (- L 1))
		   (display ", ")
		   (if (= L 1)
		       (display ",")))
	       (loop L (+ i 1)))
	(display ")"))))

(define (julia-print x)
  (cond
   ((not (vector? x))  (display x))
   ((eq? (vector-ref x 0) 'closure)
    (display x))
   ((eq? (vector-ref x 0) 'generic-function)
    (display "#<generic-function ")
    (display (vector-ref x 2))
    (display ">"))
   ((number? (vector-ref x 0))
    (display "#<primitive-buffer ")
    (display x)
    (display ">"))    
   ((tuple? x)
    (print-tuple x))
   ((eq? (type-name (type-of x)) 'Buffer)
    (display "Buffer(")
    (display (type-name (tuple-ref (type-params (type-of x)) 0)))
    (display "):")
    (display (buffer-data x)))
   (else
    (let* ((t (type-of x))
	   (tn (type-name t)))
      (case tn
	((Int32 Double) (display (j-unbox x)))
	((Boolean) (if (eq? x julia-false)
		       (display "false")
		       (display "true")))
	((Symbol) (display (vector-ref x 1)))
	(else
	 (let ((fields (type-fields t))
	       (vals (cdr (vector->list x))))
	   (display tn)
	   (display "(")
	   (let loop ((L (tuple-length x))
		      (i 0))
	     (if (< i L)
		 (begin (display (tuple-ref (tuple-ref fields i) 0))
			(display ":")
			(julia-print (vector-ref x (+ i 1)))
			(if (< i (- L 1))
			    (display ", "))
			(loop L (+ i 1)))
		 (display ")"))))))))))

(make-builtin '_print julia-print)

(define (julia-repl)
  (j-load "start.j")
  (j-load "array.j")
  (j-load "examples.j")

  (display "julia> ")
  (let ((line (read-line)))
    (if (eof-object? line)
	(newline)
	(begin 
	  (with-exception-catcher
	   (lambda (e)
	     ;(raise e)
	     (display (error-exception-message e))
	     (for-each (lambda (x)
			 (display " ") (display x))
		       (error-exception-parameters e))
	     (newline)
	     (newline)
	     (julia-repl))
	   (lambda ()
	     (j-toplevel-eval
	      `(call print (quote ,(j-toplevel-eval (julia-parse line)))))
	     (newline)
	     (newline)
	     (julia-repl)))))))<|MERGE_RESOLUTION|>--- conflicted
+++ resolved
@@ -36,11 +36,7 @@
 
 (define (tuple? x) (and (vector? x)
 			(or (eq? (vector-ref x 0) 'tuple)
-<<<<<<< HEAD
-			    (eq? (type-name (type-of x)) 'tuple))))
-=======
 			    (tuple? (vector-ref x 0)))))
->>>>>>> 87bebe39
 
 ; --- singleton null value ---
 
@@ -104,15 +100,11 @@
 	; for now, allow scheme symbols to act as julia symbols
 	((symbol? v)
 	 symbol-type)
-<<<<<<< HEAD
 	((string? v)  ; temporary
-=======
-	((string? v)
 	 any-type)
 	((generic-function? v)
 	 any-type)
 	((j-closure? v)
->>>>>>> 87bebe39
 	 any-type)
 	((eq? (vector-ref v 0) 'tuple)
 	 (let ((tt (make-tuple-type (map type-of (tuple->list v)))))
