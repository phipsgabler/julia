--- conflicted
+++ resolved
@@ -1,26 +1,5 @@
-<<<<<<< HEAD
-## library versions ##
-
-LLVM_VER = 3.1
-LLVM_TYPE = release
-READLINE_VER = 6.2
-PCRE_VER = 8.30
-GRISU_VER = 1.1.1
-DSFMT_VER = 2.1
-OPENBLAS_VER = develop
-LAPACK_VER = 3.4.1
-ARPACK_VER = 3.1.1
-FFTW_VER = 3.3.2
-SUITESPARSE_VER = 4.0.0
-CLP_VER = 1.14.5
-UNWIND_VER = 1.0.1
-LIGHTTPD_VER = 1.4.30
-NGINX_VER = 1.3.0
-GMP_VER=5.0.5
-GLPK_VER = 4.47
-=======
 include Versions.make
->>>>>>> 4f692899
+
 
 ## optional packages ##
 # set to 1 to get clang and compiler-rt
@@ -505,7 +484,7 @@
 OPENBLAS_OBJ_SOURCE = 
 endif
 
-OPENBLAS_FLAGS = USE_THREAD=0 CC=$(CC) FC=$(FC) FFLAGS="$(FFLAGS) $(JFFLAGS)" TARGET=$(TARGET_OPENBLAS_ARCH)
+OPENBLAS_FLAGS = USE_THREAD=0 CC=$(CC) FC=$(FC) FFLAGS="$(FFLAGS) -mpreferred-stack-boundary=2 $(JFFLAGS)" TARGET=$(TARGET_OPENBLAS_ARCH)
 
 ifeq ($(OS), WINNT)
 OPENBLAS_FLAGS += COMMON_OPT="-mpreferred-stack-boundary=2"
