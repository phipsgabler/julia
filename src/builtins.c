--- conflicted
+++ resolved
@@ -867,7 +867,7 @@
     case 4:  return int32hash(*(int32_t*)b);
     case 8:  return hash64(*(int64_t*)b);
     default:
-#ifdef __LP64__
+#ifdef _P64
         return memhash((char*)b, sz);
 #else
         return memhash32((char*)b, sz);
@@ -880,42 +880,6 @@
     if (jl_is_symbol(v))
         return ((jl_sym_t*)v)->hash;
     jl_value_t *tv = (jl_value_t*)jl_typeof(v);
-<<<<<<< HEAD
-    if (jl_is_bits_type(tv)) {
-        size_t nb = jl_bitstype_nbits(tv)/8;
-        uptrint_t h = inthash((uptrint_t)tv);
-        switch (nb) {
-        case 1:
-            return int32hash(*(int8_t*)jl_bits_data(v) ^ h);
-        case 2:
-            return int32hash(*(int16_t*)jl_bits_data(v) ^ h);
-        case 4:
-            return int32hash(*(int32_t*)jl_bits_data(v) ^ h);
-        case 8:
-            return hash64(*(int64_t*)jl_bits_data(v) ^ h);
-        default:
-#ifdef _P64
-            return h ^ memhash((char*)jl_bits_data(v), nb);
-#else
-            return h ^ memhash32((char*)jl_bits_data(v), nb);
-#endif
-        }
-    }
-    if (tv == (jl_value_t*)jl_union_kind) {
-#ifdef _P64
-        return jl_object_id(jl_fieldref(v,0))^0xA5A5A5A5A5A5A5A5L;
-#else
-        return jl_object_id(jl_fieldref(v,0))^0xA5A5A5A5;
-#endif
-    }
-    if (jl_is_struct_type(tv))
-        return inthash((uptrint_t)v);
-    assert(jl_is_tuple(v));
-    uptrint_t h = 0;
-    size_t l = jl_tuple_len(v);
-    for(size_t i = 0; i < l; i++) {
-        uptrint_t u = jl_object_id(jl_tupleref(v,i));
-=======
     if (tv == (jl_value_t*)jl_tuple_type) {
         uptrint_t h = 0;
         size_t l = jl_tuple_len(v);
@@ -945,7 +909,6 @@
         else {
             u = bits_hash(vo, dt->fields[f].size);
         }
->>>>>>> fdcfc8f7
         h = bitmix(h, u);
     }
     return h;
